--- conflicted
+++ resolved
@@ -59,15 +59,9 @@
     feature_network = image_cnn.SmallCNNFeature(num_channels)
     # setup classifier
     feature_dim = feature_network.output_size()
-<<<<<<< HEAD
-    classifier_network = da_classify.DataClassifierDigits(feature_dim, cfg.DATASET.NUM_CLASSES)
-
-    method = da_systems.Method(cfg.DAN.METHOD)
-=======
     classifier_network = ClassNetSmallImage(feature_dim, cfg.DATASET.NUM_CLASSES)
     
     method = domain_adapter.Method(cfg.DAN.METHOD)
->>>>>>> 8dd0f400
     critic_input_size = feature_dim
     # setup critic network
     if method.is_cdan_method():
