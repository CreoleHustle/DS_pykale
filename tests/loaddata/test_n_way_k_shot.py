import os
import random
from pathlib import Path

import numpy as np
import pytest
import torch
from torchvision import transforms
from yacs.config import CfgNode as CN

from kale.loaddata.n_way_k_shot import NWayKShotDataset
from kale.utils.download import download_file_by_url

<<<<<<< HEAD
# root_dir = os.path.dirname(os.path.dirname(os.path.dirname(os.path.realpath(__file__))))

=======
# root_dir = os.path.dirname(os.path.dirname(os.getcwd()))
>>>>>>> 8931ab40
url = "https://github.com/pykale/data/raw/main/images/omniglot/demo_data.zip"
modes = ["train", "val", "test"]


@pytest.fixture(scope="module")
def testing_cfg(download_path):
    cfg = CN()
    cfg.DATASET = CN()
    # cfg.DATASET.ROOT = os.path.join(root_dir, download_path, "demo_data")
    cfg.DATASET.ROOT = os.path.join(download_path, "demo_data")
    yield cfg


@pytest.mark.parametrize("mode", modes)
def test_n_way_k_shot(mode, testing_cfg):
    cfg = testing_cfg
    output_dir = str(Path(cfg.DATASET.ROOT).parent.absolute())
    download_file_by_url(url=url, output_directory=output_dir, output_file_name="demo_data.zip", file_format="zip")
    transform = transforms.Compose([transforms.Resize((224, 224)), transforms.ToTensor()])
    k_shot = random.randint(1, 10)
    query_samples = random.randint(1, 10)
    n_way = random.randint(1, 10)
    dataset = NWayKShotDataset(
        path=cfg.DATASET.ROOT, mode=mode, k_shot=k_shot, query_samples=query_samples, transform=transform
    )
    dataloader = torch.utils.data.DataLoader(dataset, batch_size=5, shuffle=True, drop_last=True)

    assert len(dataset) == len(dataset.classes)
    assert isinstance(dataset._get_idx(0), np.ndarray)
    assert isinstance(dataset._sample_data(dataset._get_idx(0)), list)
    assert isinstance(dataset._sample_data(dataset._get_idx(0))[0], torch.Tensor)
    assert isinstance(dataset.__getitem__(0), tuple)
    assert isinstance(dataset.__getitem__(0)[0], torch.Tensor)
    assert isinstance(dataset.__getitem__(0)[1], int)

    dataloader = torch.utils.data.DataLoader(dataset, batch_size=n_way, shuffle=True, num_workers=30, drop_last=True)
    batch = next(iter(dataloader))
    assert len(dataloader) > 0
    assert isinstance(batch, list)
    assert isinstance(batch[0], torch.Tensor)
    assert isinstance(batch[1], torch.Tensor)
    assert batch[0].shape == (n_way, k_shot + query_samples, 3, 224, 224)
    assert batch[1].shape == (n_way,)


if __name__ == "__main__":
    pytest.main([__file__])<|MERGE_RESOLUTION|>--- conflicted
+++ resolved
@@ -11,12 +11,8 @@
 from kale.loaddata.n_way_k_shot import NWayKShotDataset
 from kale.utils.download import download_file_by_url
 
-<<<<<<< HEAD
 # root_dir = os.path.dirname(os.path.dirname(os.path.dirname(os.path.realpath(__file__))))
 
-=======
-# root_dir = os.path.dirname(os.path.dirname(os.getcwd()))
->>>>>>> 8931ab40
 url = "https://github.com/pykale/data/raw/main/images/omniglot/demo_data.zip"
 modes = ["train", "val", "test"]
 
@@ -62,5 +58,5 @@
     assert batch[1].shape == (n_way,)
 
 
-if __name__ == "__main__":
-    pytest.main([__file__])+# if __name__ == "__main__":
+#     pytest.main([__file__])